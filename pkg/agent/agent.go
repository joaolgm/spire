package agent

import (
	"context"
	"crypto/ecdsa"
	"crypto/elliptic"
	"crypto/rand"
	"crypto/tls"
	"crypto/x509"
	"crypto/x509/pkix"
	"fmt"
	"io/ioutil"
	"net"
	"net/url"
	"os"
	"path"
	"time"

	"github.com/sirupsen/logrus"
	"github.com/spiffe/go-spiffe/uri"
	"github.com/spiffe/spire/pkg/agent/auth"
	"github.com/spiffe/spire/pkg/agent/cache"
	"github.com/spiffe/spire/pkg/agent/catalog"
	"github.com/spiffe/spire/proto/agent/keymanager"
	"github.com/spiffe/spire/proto/agent/nodeattestor"
	"github.com/spiffe/spire/proto/api/node"
	"github.com/spiffe/spire/proto/api/workload"
	"github.com/spiffe/spire/proto/common"

	"google.golang.org/grpc"
	"google.golang.org/grpc/credentials"
	"google.golang.org/grpc/peer"

	spiffe_tls "github.com/spiffe/go-spiffe/tls"
)

type Config struct {
	// Address to bind the workload api to
	BindAddress *net.UnixAddr

	// Distinguished Name to use for all CSRs
	CertDN *pkix.Name

	// Directory to store runtime data
	DataDir string

	// Directory for plugin configs
	PluginDir string

	Log logrus.FieldLogger

	// Address of SPIRE server
	ServerAddress *net.TCPAddr

	// A channel for receiving errors from agent goroutines
	ErrorCh chan error

	// A channel to trigger agent shutdown
	ShutdownCh chan struct{}

	// Trust domain and associated CA bundle
	TrustDomain url.URL
	TrustBundle *x509.CertPool

	// Join token to use for attestation, if needed
	JoinToken string
}

type Agent struct {
	BaseSVID    []byte
	baseSVIDKey *ecdsa.PrivateKey
	BaseSVIDTTL int32
	config      *Config
	grpcServer  *grpc.Server
	Cache       cache.Cache
	Catalog     catalog.Catalog
	serverCerts []*x509.Certificate
}

func New(c *Config) *Agent {
	config := &catalog.Config{
		ConfigDir: c.PluginDir,
		Log:       c.Log.WithField("subsystem_name", "catalog"),
	}
	return &Agent{config: c, Catalog: catalog.New(config)}
}

// Run the agent
// This method initializes the agent, including its plugins,
// and then blocks on the main event loop.
func (a *Agent) Run() error {
	a.Cache = cache.NewCache()

	err := a.initPlugins()
	if err != nil {
		return err
	}

	err = a.bootstrap()
	if err != nil {
		return err
	}

	err = a.initEndpoints()
	if err != nil {
		return err
	}

	// Main event loop
	a.config.Log.Info("SPIRE Agent is now running")
	for {
		select {
		case err = <-a.config.ErrorCh:
			return err
		case <-a.config.ShutdownCh:
			return a.Shutdown()
		}
	}
}

func (a *Agent) Shutdown() error {
	if a.Catalog != nil {
		a.Catalog.Stop()
	}

	a.grpcServer.GracefulStop()

	// Drain error channel, last one wins
	var err error
Drain:
	for {
		select {
		case e := <-a.config.ErrorCh:
			err = e
		default:
			break Drain
		}
	}

	return err
}

func (a *Agent) initPlugins() error {
	err := a.Catalog.Run()
	if err != nil {
		return err
	}

	return nil
}

func (a *Agent) initEndpoints() error {
	a.config.Log.Info("Starting the workload API")

	maxWorkloadTTL := time.Duration(a.BaseSVIDTTL/2) * time.Second

	log := a.config.Log.WithField("subsystem_name", "workload")
	ws := &workloadServer{
		bundle:  a.serverCerts[1].Raw, // TODO: Fix handling of serverCerts
		cache:   a.Cache,
		catalog: a.Catalog,
		l:       log,
		maxTTL:  maxWorkloadTTL,
	}

	// Create a gRPC server with our custom "credential" resolver
	a.grpcServer = grpc.NewServer(grpc.Creds(auth.NewCredentials()))
	workload.RegisterWorkloadServer(a.grpcServer, ws)

	addr := a.config.BindAddress
	if addr.Network() == "unix" {
		_ = os.Remove(addr.String())
	}

	listener, err := net.Listen(addr.Network(), addr.String())
	if err != nil {
		return fmt.Errorf("Error creating GRPC listener: %s", err)
	}

	if addr.Network() == "unix" {
		// Any process should be able to use this unix socket
		os.Chmod(addr.String(), os.ModePerm)
	}

	go func() {
		a.config.ErrorCh <- a.grpcServer.Serve(listener)
	}()

	return nil
}

func (a *Agent) bootstrap() error {
	a.config.Log.Info("Bootstrapping SPIRE agent")

	plugins := a.Catalog.KeyManagers()
	if len(plugins) != 1 {
		return fmt.Errorf("Expected only one key manager plugin, found %i", len(plugins))
	}
	keyManager := plugins[0]

	// Fetch or generate private key
	res, err := keyManager.FetchPrivateKey(&keymanager.FetchPrivateKeyRequest{})
	if err != nil {
		return err
	}
	if len(res.PrivateKey) > 0 {
		key, err := x509.ParseECPrivateKey(res.PrivateKey)
		if err != nil {
			return err
		}

		err = a.loadBaseSVID()
		if err != nil {
			return err
		}
		a.baseSVIDKey = key
	} else {
		if a.BaseSVID != nil {
			a.config.Log.Info("Certificate configured but no private key found!")
		}

		a.config.Log.Info("Generating private key for new base SVID")
		res, err := keyManager.GenerateKeyPair(&keymanager.GenerateKeyPairRequest{})
		if err != nil {
			return fmt.Errorf("Failed to generate private key: %s", err)
		}
		key, err := x509.ParseECPrivateKey(res.PrivateKey)
		if err != nil {
			return err
		}
		a.baseSVIDKey = key

		// If we're here, we need to attest/Re-attest
		regEntryMap, err := a.attest()
		if err != nil {
			return err
		}
		err = a.FetchSVID(regEntryMap, a.BaseSVID, a.baseSVIDKey)
		if err != nil {
			return err
		}
	}

	a.config.Log.Info("Bootstrapping done")
	return nil
}

// Attest the agent, obtain a new Base SVID. Returns a spiffeid->registration entries map
// which is used to generate CSRs for non-base SVIDs and update the agent cache entries
//
// TODO: Refactor me for length, testability
func (a *Agent) attest() (map[string]*common.RegistrationEntry, error) {
<<<<<<< HEAD
	a.config.Log.Info("Preparing to attest against ", a.config.ServerAddress.String())
=======
	var err error
	a.config.Log.Info("Preparing to attest against %s", a.config.ServerAddress.String())
>>>>>>> 0d580eeb

	// Handle the join token seperately, if defined
	pluginResponse := &nodeattestor.FetchAttestationDataResponse{}
	if a.config.JoinToken != "" {
		data := &common.AttestedData{
			Type: "join_token",
			Data: []byte(a.config.JoinToken),
		}
		id := &url.URL{
			Scheme: "spiffe",
			Host:   a.config.TrustDomain.Host,
			Path:   path.Join("spiffe", "node-id", a.config.JoinToken),
		}

		pluginResponse.AttestedData = data
		pluginResponse.SpiffeId = id.String()
	} else {
		plugins := a.Catalog.NodeAttestors()
		if len(plugins) != 1 {
			return nil, fmt.Errorf("Expected only one node attestor plugin, found %i", len(plugins))
		}
		attestor := plugins[0]

		pluginResponse, err = attestor.FetchAttestationData(&nodeattestor.FetchAttestationDataRequest{})
		if err != nil {
			return nil, fmt.Errorf("Failed to get attestation data from plugin: %s", err)
		}
	}

	// Parse the SPIFFE ID, form a CSR with it
	id, err := url.Parse(pluginResponse.SpiffeId)
	if err != nil {
		return nil, fmt.Errorf("Failed to form SPIFFE ID: %s", err)
	}
	csr, err := a.generateCSR(id, a.baseSVIDKey)
	if err != nil {
		return nil, fmt.Errorf("Failed to generate CSR for attestation: %s", err)
	}

	// Since we are bootstrapping, this is explicitly _not_ mTLS
	conn := a.getNodeAPIClientConn(false, a.BaseSVID, a.baseSVIDKey)
	defer conn.Close()
	nodeClient := node.NewNodeClient(conn)

	// Perform attestation
	req := &node.FetchBaseSVIDRequest{
		AttestedData: pluginResponse.AttestedData,
		Csr:          csr,
	}

	calloptPeer := new(peer.Peer)

	serverResponse, err := nodeClient.FetchBaseSVID(context.Background(), req, grpc.Peer(calloptPeer))
	if err != nil {
		return nil, fmt.Errorf("Failed attestation against spire server: %s", err)
	}

	if tlsInfo, ok := calloptPeer.AuthInfo.(credentials.TLSInfo); ok {
		a.serverCerts = tlsInfo.State.PeerCertificates
	}

	// Pull base SVID out of the response
	svids := serverResponse.SvidUpdate.Svids
	if len(svids) > 1 {
		a.config.Log.Info("More than one SVID received during attestation!")
	}
	svid, ok := svids[id.String()]
	if !ok {
		return nil, fmt.Errorf("Base SVID not found in attestation response")
	}

	var registrationEntryMap = make(map[string]*common.RegistrationEntry)
	for _, entry := range serverResponse.SvidUpdate.RegistrationEntries {
		registrationEntryMap[entry.SpiffeId] = entry
	}

	a.BaseSVID = svid.SvidCert
	a.BaseSVIDTTL = svid.Ttl
	a.storeBaseSVID()
	a.config.Log.Info("Attestation complete")
	return registrationEntryMap, nil
}

// Generate a CSR for the given SPIFFE ID
func (a *Agent) generateCSR(spiffeID *url.URL, key *ecdsa.PrivateKey) ([]byte, error) {
	a.config.Log.Info("Generating a CSR for ", spiffeID.String())

	uriSANs, err := uri.MarshalUriSANs([]string{spiffeID.String()})
	if err != nil {
		return []byte{}, err
	}
	uriSANExtension := []pkix.Extension{{
		Id:       uri.OidExtensionSubjectAltName,
		Value:    uriSANs,
		Critical: true,
	}}

	csrData := &x509.CertificateRequest{
		Subject:            *a.config.CertDN,
		SignatureAlgorithm: x509.ECDSAWithSHA256,
		ExtraExtensions:    uriSANExtension,
	}

	csr, err := x509.CreateCertificateRequest(rand.Reader, csrData, key)
	if err != nil {
		return nil, err
	}

	return csr, nil
}

// Read base SVID from data dir and load it
func (a *Agent) loadBaseSVID() error {
	a.config.Log.Info("Loading base SVID from disk")

	certPath := path.Join(a.config.DataDir, "base_svid.crt")
	if _, err := os.Stat(certPath); os.IsNotExist(err) {
		a.config.Log.Info("A base SVID could not be found. A new one will be generated")
		return nil
	}

	data, err := ioutil.ReadFile(certPath)
	if err != nil {
		return fmt.Errorf("Could not read Base SVID at path %s: %s", certPath, err)
	}

	// Sanity check
	_, err = x509.ParseCertificate(data)
	if err != nil {
		return fmt.Errorf("Certificate at %s could not be understood: %s", certPath, err)
	}

	a.BaseSVID = data
	return nil
}

// Write base SVID to storage dir
func (a *Agent) storeBaseSVID() {
	certPath := path.Join(a.config.DataDir, "base_svid.crt")
	f, err := os.Create(certPath)
	defer f.Close()
	if err != nil {
		a.config.Log.Info("Unable to store Base SVID at path ", certPath)
		return
	}

	f.Write(a.BaseSVID)
	f.Sync()

	return
}

func (a *Agent) FetchSVID(registrationEntryMap map[string]*common.RegistrationEntry, svidCert []byte,
	key *ecdsa.PrivateKey) (err error) {

	if len(registrationEntryMap) != 0 {
		Csrs, pkeyMap, err := a.generateCSRForRegistrationEntries(registrationEntryMap)
		if err != nil {
			return err
		}

		conn := a.getNodeAPIClientConn(true, svidCert, key)
		defer conn.Close()
		nodeClient := node.NewNodeClient(conn)

		req := &node.FetchSVIDRequest{Csrs: Csrs}

		callOptPeer := new(peer.Peer)
		resp, err := nodeClient.FetchSVID(context.Background(), req, grpc.Peer(callOptPeer))
		if err != nil {
			return err
		}
		if tlsInfo, ok := callOptPeer.AuthInfo.(credentials.TLSInfo); ok {
			a.serverCerts = tlsInfo.State.PeerCertificates
		}

		svidMap := resp.GetSvidUpdate().GetSvids()

		// TODO: Fetch the referenced federated bundles and
		// set them here
		bundles := make(map[string][]byte)
		for spiffeID, entry := range registrationEntryMap {
			svid, svidInMap := svidMap[spiffeID]
			pkey, pkeyInMap := pkeyMap[spiffeID]
			if svidInMap && pkeyInMap {
				svidCert, err := x509.ParseCertificate(svid.SvidCert)
				if err != nil {
					return fmt.Errorf("SVID for ID %s could not be parsed: %s", spiffeID, err)
				}

				entry := cache.CacheEntry{
					RegistrationEntry: entry,
					SVID:              svid,
					PrivateKey:        pkey,
					Bundles:           bundles,
					Expiry:            svidCert.NotAfter,
				}
				a.Cache.SetEntry(entry)
			}
		}

		newRegistrationMap := make(map[string]*common.RegistrationEntry)

		if len(resp.SvidUpdate.RegistrationEntries) != 0 {
			for _, entry := range resp.SvidUpdate.RegistrationEntries {
				if _, ok := registrationEntryMap[entry.SpiffeId]; ok != true {
					newRegistrationMap[entry.SpiffeId] = entry
				}
				a.FetchSVID(newRegistrationMap, svidMap[entry.SpiffeId].SvidCert, pkeyMap[entry.SpiffeId])

			}

		}
	}
	return
}

func (a *Agent) getNodeAPIClientConn(mtls bool, svid []byte, key *ecdsa.PrivateKey) (conn *grpc.ClientConn) {

	serverID := a.config.TrustDomain
	serverID.Path = "spiffe/cp"

	var spiffePeer *spiffe_tls.TLSPeer
	var tlsCert []tls.Certificate
	var tlsConfig *tls.Config

	if !mtls {
		spiffePeer = &spiffe_tls.TLSPeer{
			SpiffeIDs:  []string{serverID.String()},
			TrustRoots: a.config.TrustBundle,
		}
		tlsConfig = spiffePeer.NewTLSConfig(tlsCert)
	} else {
		certPool := x509.NewCertPool()
		for _, cert := range a.serverCerts {
			certPool.AddCert(cert)
		}
		spiffePeer = &spiffe_tls.TLSPeer{
			SpiffeIDs:  []string{serverID.String()},
			TrustRoots: certPool,
		}
		tlsCert = append(tlsCert, tls.Certificate{Certificate: [][]byte{svid}, PrivateKey: key})
		tlsConfig = spiffePeer.NewTLSConfig(tlsCert)
	}

	dialCreds := grpc.WithTransportCredentials(credentials.NewTLS(tlsConfig))

	conn, err := grpc.Dial(a.config.ServerAddress.String(), dialCreds)
	if err != nil {
		return
	}

	return

}

func (a *Agent) generateCSRForRegistrationEntries(
	regEntryMap map[string]*common.RegistrationEntry) (CSRs [][]byte, pkeyMap map[string]*ecdsa.PrivateKey, err error) {

	pkeyMap = make(map[string]*ecdsa.PrivateKey)
	for id, _ := range regEntryMap {

		key, err := ecdsa.GenerateKey(elliptic.P521(), rand.Reader)
		if err != nil {
			return nil, nil, err
		}
		spiffeid, err := url.Parse(id)
		if err != nil {
			return nil, nil, err
		}
		csr, err := a.generateCSR(spiffeid, key)
		if err != nil {
			return nil, nil, err
		}
		CSRs = append(CSRs, csr)
		pkeyMap[id] = key
	}
	return
}<|MERGE_RESOLUTION|>--- conflicted
+++ resolved
@@ -250,12 +250,8 @@
 //
 // TODO: Refactor me for length, testability
 func (a *Agent) attest() (map[string]*common.RegistrationEntry, error) {
-<<<<<<< HEAD
+  var err error
 	a.config.Log.Info("Preparing to attest against ", a.config.ServerAddress.String())
-=======
-	var err error
-	a.config.Log.Info("Preparing to attest against %s", a.config.ServerAddress.String())
->>>>>>> 0d580eeb
 
 	// Handle the join token seperately, if defined
 	pluginResponse := &nodeattestor.FetchAttestationDataResponse{}
